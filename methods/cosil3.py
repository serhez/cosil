--- conflicted
+++ resolved
@@ -17,22 +17,10 @@
 from common.observation_buffer import ObservationBuffer, multi_sample
 from common.schedulers import ConstantScheduler, create_scheduler
 from loggers import Logger
-<<<<<<< HEAD
 from normalizers import create_normalizer
 from rewarders import MBC, SAIL, create_rewarder
 from utils import dict_add, dict_div
-from utils.co_adaptation import (
-    bo_step,
-    compute_distance,
-    get_marker_info,
-    handle_absorbing,
-    rs_step,
-)
-=======
-from rewarders import MBC, SAIL, create_rewarder
-from utils import dict_add, dict_div
 from utils.co_adaptation import bo_step, get_marker_info, handle_absorbing, rs_step
->>>>>>> 2b231c3d
 from utils.rl import get_markers_by_ep
 
 
